import supertest, { SuperTest, Test } from "supertest";
import { describe, it, expect, beforeEach } from "vitest";
import {
  createApp,
  toNodeListener,
  App,
  readRawBody,
  readBody,
  eventHandler,
  readMultipartFormData,
} from "../src";

describe("", () => {
  let app: App;
  let request: SuperTest<Test>;

  beforeEach(() => {
<<<<<<< HEAD
    app = createApp({ debug: true })
    request = supertest(toNodeListener(app))
  })

  describe('readRawBody', () => {
    it('can handle raw string', async () => {
      app.use('/', eventHandler(async (request) => {
        const body = await readRawBody(request)
        expect(body).toEqual('{"bool":true,"name":"string","number":1}')
        return '200'
      }))
      const result = await request.post('/api/test').send(JSON.stringify({
        bool: true,
        name: 'string',
        number: 1
      }))

      expect(result.text).toBe('200')
    })

    it('returns undefined if body is not present', async () => {
      let body = 'initial'
      app.use('/', eventHandler(async (request) => {
        body = await readRawBody(request) as string
        return '200'
      }))
      const result = await request.post('/api/test')

      expect(body).toBeUndefined()
      expect(result.text).toBe('200')
    })

    it('returns an empty string if body is empty', async () => {
      let body = 'initial'
      app.use('/', eventHandler(async (request) => {
        body = await readRawBody(request) as string
        return '200'
      }))
      const result = await request.post('/api/test').send('""')

      expect(body).toBe('""')
      expect(result.text).toBe('200')
    })

    it('returns an empty object string if body is empty object', async () => {
      let body = 'initial'
      app.use('/', eventHandler(async (request) => {
        body = await readRawBody(request) as string
        return '200'
      }))
      const result = await request.post('/api/test').send({})

      expect(body).toBe('{}')
      expect(result.text).toBe('200')
    })
  })

  describe('readBody', () => {
    it('can parse json payload', async () => {
      app.use('/', eventHandler(async (request) => {
        const body = await readBody(request)
        expect(body).toMatchObject({
=======
    app = createApp({ debug: true });
    request = supertest(toNodeListener(app));
  });

  describe("useRawBody", () => {
    it("can handle raw string", async () => {
      app.use(
        "/",
        eventHandler(async (request) => {
          const body = await readRawBody(request);
          expect(body).toEqual('{"bool":true,"name":"string","number":1}');
          return "200";
        })
      );
      const result = await request.post("/api/test").send(
        JSON.stringify({
>>>>>>> 48617f06
          bool: true,
          name: "string",
          number: 1,
        })
      );

      expect(result.text).toBe("200");
    });

    it("returns undefined if body is not present", async () => {
      let body: string | undefined = "initial";
      app.use(
        "/",
        eventHandler(async (request) => {
          body = await readRawBody(request);
          return "200";
        })
      );
      const result = await request.post("/api/test");

      expect(body).toBeUndefined();
      expect(result.text).toBe("200");
    });

    it("returns an empty string if body is empty", async () => {
      let body: string | undefined = "initial";
      app.use(
        "/",
        eventHandler(async (request) => {
          body = await readRawBody(request);
          return "200";
        })
      );
      const result = await request.post("/api/test").send('""');

      expect(body).toBe('""');
      expect(result.text).toBe("200");
    });

    it("returns an empty object string if body is empty object", async () => {
      let body: string | undefined = "initial";
      app.use(
        "/",
        eventHandler(async (request) => {
          body = await readRawBody(request);
          return "200";
        })
      );
      const result = await request.post("/api/test").send({});

      expect(body).toBe("{}");
      expect(result.text).toBe("200");
    });
  });

  describe("readBody", () => {
    it("can parse json payload", async () => {
      app.use(
        "/",
        eventHandler(async (request) => {
          const body = await readBody(request);
          expect(body).toMatchObject({
            bool: true,
            name: "string",
            number: 1,
          });
          return "200";
        })
      );
      const result = await request.post("/api/test").send({
        bool: true,
<<<<<<< HEAD
        name: 'string',
        number: 1
      })

      expect(result.text).toBe('200')
    })

    it('handles non-present body', async () => {
      let _body = 'initial'
      app.use('/', eventHandler(async (request) => { _body = await readBody(request); return '200' }))
      const result = await request.post('/api/test').send()
      expect(_body).toBeUndefined()
      expect(result.text).toBe('200')
    })

    it('handles empty body', async () => {
      let _body = 'initial'
      app.use('/', eventHandler(async (request) => {
        _body = await readBody(request); return '200'
      }))
      const result = await request.post('/api/test').set('Content-Type', 'text/plain').send('""')
      expect(_body).toStrictEqual('""')
      expect(result.text).toBe('200')
    })

    it('handles empty object as body', async () => {
      let _body = 'initial'
      app.use('/', eventHandler(async (request) => {
        _body = await readBody(request); return '200'
      }))
      const result = await request.post('/api/test').send({})
      expect(_body).toStrictEqual({})
      expect(result.text).toBe('200')
    })

    it('parse the form encoded into an object', async () => {
      app.use('/', eventHandler(async (request) => {
        const body = await readBody(request)
        expect(body).toMatchObject({
          field: 'value',
          another: 'true',
          number: '20'
        })
        return '200'
      }))
      const result = await request.post('/api/test')
        .send('field=value&another=true&number=20')

      expect(result.text).toBe('200')
    })

    it('returns undefined if body is not present with text/plain', async () => {
      let body = 'initial'
      app.use('/', eventHandler(async (request) => {
        body = await readBody(request)
        return '200'
      }))
      const result = await request.post('/api/test').set('Content-Type', 'text/plain')

      expect(body).toBeUndefined()
      expect(result.text).toBe('200')
    })

    it('returns undefined if body is not present with json', async () => {
      let body = 'initial'
      app.use('/', eventHandler(async (request) => {
        body = await readBody(request)
        return '200'
      }))
      const result = await request.post('/api/test').set('Content-Type', 'application/json')

      expect(body).toBeUndefined()
      expect(result.text).toBe('200')
    })

    it('returns the string if content type is plain/text', async () => {
      let body = 'initial'
      app.use('/', eventHandler(async (request) => {
        body = await readBody(request)
        return '200'
      }))
      const result = await request.post('/api/test').set('Content-Type', 'text/plain').send('{ "hello": true }')

      expect(body).toBe('{ "hello": true }')
      expect(result.text).toBe('200')
    })

    it('fails if json is invalid', async () => {
      let _body = 'initial'
      app.use('/', eventHandler(async (request) => {
        try {
          _body = await readBody(request)
          return '200'
        } catch (error) {
          _body = error
          return '500'
        }
      }))
      const result = await request.post('/api/test').set('Content-Type', 'application/json').send('{ "hello": true')
      expect(_body).toMatchInlineSnapshot('[SyntaxError: Unexpected end of JSON input]')
      expect(result.text).toBe('500')
    })
  })
})
=======
        name: "string",
        number: 1,
      });

      expect(result.text).toBe("200");
    });

    it("handles non-present body", async () => {
      let _body = "initial";
      app.use(
        "/",
        eventHandler(async (request) => {
          _body = await readBody(request);
          return "200";
        })
      );
      const result = await request.post("/api/test").send();
      expect(_body).toBeUndefined();
      expect(result.text).toBe("200");
    });

    it("handles empty body", async () => {
      let _body = "initial";
      app.use(
        "/",
        eventHandler(async (request) => {
          _body = await readBody(request);
          return "200";
        })
      );
      const result = await request
        .post("/api/test")
        .set("Content-Type", "text/plain")
        .send('""');
      expect(_body).toStrictEqual("");
      expect(result.text).toBe("200");
    });

    it("handles empty object as body", async () => {
      let _body = "initial";
      app.use(
        "/",
        eventHandler(async (request) => {
          _body = await readBody(request);
          return "200";
        })
      );
      const result = await request.post("/api/test").send({});
      expect(_body).toStrictEqual({});
      expect(result.text).toBe("200");
    });

    it("parse the form encoded into an object", async () => {
      app.use(
        "/",
        eventHandler(async (request) => {
          const body = await readBody(request);
          expect(body).toMatchObject({
            field: "value",
            another: "true",
            number: ["20", "30", "40"],
          });
          return "200";
        })
      );
      const result = await request
        .post("/api/test")
        .send("field=value&another=true&number=20&number=30&number=40");

      expect(result.text).toBe("200");
    });

    it("parses multipart form data", async () => {
      app.use(
        "/",
        eventHandler(async (request) => {
          const parts = (await readMultipartFormData(request)) || [];
          return parts.map((part) => ({
            ...part,
            data: part.data.toString("utf8"),
          }));
        })
      );
      const result = await request
        .post("/api/test")
        .set(
          "content-type",
          "multipart/form-data; boundary=---------------------------12537827810750053901680552518"
        )
        .send(
          '-----------------------------12537827810750053901680552518\r\nContent-Disposition: form-data; name="baz"\r\n\r\nother\r\n-----------------------------12537827810750053901680552518\r\nContent-Disposition: form-data; name="bar"\r\n\r\nsomething\r\n-----------------------------12537827810750053901680552518--\r\n'
        );

      expect(result.body).toMatchInlineSnapshot(`
        [
          {
            "data": "other",
            "name": "baz",
          },
          {
            "data": "something",
            "name": "bar",
          },
        ]
      `);
    });
  });
});
>>>>>>> 48617f06
<|MERGE_RESOLUTION|>--- conflicted
+++ resolved
@@ -15,9 +15,8 @@
   let request: SuperTest<Test>;
 
   beforeEach(() => {
-<<<<<<< HEAD
-    app = createApp({ debug: true })
-    request = supertest(toNodeListener(app))
+    app = createApp({ debug: true });
+    request = supertest(toNodeListener(app));
   })
 
   describe('readRawBody', () => {
@@ -78,24 +77,6 @@
       app.use('/', eventHandler(async (request) => {
         const body = await readBody(request)
         expect(body).toMatchObject({
-=======
-    app = createApp({ debug: true });
-    request = supertest(toNodeListener(app));
-  });
-
-  describe("useRawBody", () => {
-    it("can handle raw string", async () => {
-      app.use(
-        "/",
-        eventHandler(async (request) => {
-          const body = await readRawBody(request);
-          expect(body).toEqual('{"bool":true,"name":"string","number":1}');
-          return "200";
-        })
-      );
-      const result = await request.post("/api/test").send(
-        JSON.stringify({
->>>>>>> 48617f06
           bool: true,
           name: "string",
           number: 1,
@@ -167,7 +148,6 @@
       );
       const result = await request.post("/api/test").send({
         bool: true,
-<<<<<<< HEAD
         name: 'string',
         number: 1
       })
@@ -271,114 +251,4 @@
       expect(result.text).toBe('500')
     })
   })
-})
-=======
-        name: "string",
-        number: 1,
-      });
-
-      expect(result.text).toBe("200");
-    });
-
-    it("handles non-present body", async () => {
-      let _body = "initial";
-      app.use(
-        "/",
-        eventHandler(async (request) => {
-          _body = await readBody(request);
-          return "200";
-        })
-      );
-      const result = await request.post("/api/test").send();
-      expect(_body).toBeUndefined();
-      expect(result.text).toBe("200");
-    });
-
-    it("handles empty body", async () => {
-      let _body = "initial";
-      app.use(
-        "/",
-        eventHandler(async (request) => {
-          _body = await readBody(request);
-          return "200";
-        })
-      );
-      const result = await request
-        .post("/api/test")
-        .set("Content-Type", "text/plain")
-        .send('""');
-      expect(_body).toStrictEqual("");
-      expect(result.text).toBe("200");
-    });
-
-    it("handles empty object as body", async () => {
-      let _body = "initial";
-      app.use(
-        "/",
-        eventHandler(async (request) => {
-          _body = await readBody(request);
-          return "200";
-        })
-      );
-      const result = await request.post("/api/test").send({});
-      expect(_body).toStrictEqual({});
-      expect(result.text).toBe("200");
-    });
-
-    it("parse the form encoded into an object", async () => {
-      app.use(
-        "/",
-        eventHandler(async (request) => {
-          const body = await readBody(request);
-          expect(body).toMatchObject({
-            field: "value",
-            another: "true",
-            number: ["20", "30", "40"],
-          });
-          return "200";
-        })
-      );
-      const result = await request
-        .post("/api/test")
-        .send("field=value&another=true&number=20&number=30&number=40");
-
-      expect(result.text).toBe("200");
-    });
-
-    it("parses multipart form data", async () => {
-      app.use(
-        "/",
-        eventHandler(async (request) => {
-          const parts = (await readMultipartFormData(request)) || [];
-          return parts.map((part) => ({
-            ...part,
-            data: part.data.toString("utf8"),
-          }));
-        })
-      );
-      const result = await request
-        .post("/api/test")
-        .set(
-          "content-type",
-          "multipart/form-data; boundary=---------------------------12537827810750053901680552518"
-        )
-        .send(
-          '-----------------------------12537827810750053901680552518\r\nContent-Disposition: form-data; name="baz"\r\n\r\nother\r\n-----------------------------12537827810750053901680552518\r\nContent-Disposition: form-data; name="bar"\r\n\r\nsomething\r\n-----------------------------12537827810750053901680552518--\r\n'
-        );
-
-      expect(result.body).toMatchInlineSnapshot(`
-        [
-          {
-            "data": "other",
-            "name": "baz",
-          },
-          {
-            "data": "something",
-            "name": "bar",
-          },
-        ]
-      `);
-    });
-  });
-});
->>>>>>> 48617f06
+})