import supertest, { SuperTest, Test } from "supertest";
import { describe, it, expect, beforeEach } from "vitest";
import {
  createApp,
  App,
  toNodeListener,
  eventHandler,
  getMethod,
} from "../src";

describe("Event", () => {
  let app: App;
  let request: SuperTest<Test>;

  beforeEach(() => {
    app = createApp({ debug: false });
    request = supertest(toNodeListener(app));
  });

  it("can read the method", async () => {
    app.use(
      "/",
      eventHandler((event) => {
        expect(event.method).toBe(getMethod(event));
        expect(event.method).toBe("POST");
        return "200";
      })
    );
    const result = await request.post("/hello");
    expect(result.text).toBe("200");
  });

  it("can read the headers", async () => {
    app.use(
      "/",
      eventHandler((event) => {
        return {
          headers: [...event.headers.entries()],
        };
      })
    );
    const result = await request
      .post("/hello")
      .set("X-Test", "works")
      .set("Cookie", ["a", "b"]);
    const { headers } = JSON.parse(result.text);
    expect(headers.find(([key]) => key === "x-test")[1]).toBe("works");
    expect(headers.find(([key]) => key === "cookie")[1]).toBe("a; b");
  });

  it("can get request url", async () => {
    app.use(
      "/",
      eventHandler((event) => {
        return event.url;
      })
    );
    const result = await request.get("/hello");
    expect(result.text).toMatch(/http:\/\/127.0.0.1:\d+\/hello/);
  });

<<<<<<< HEAD
  it("can convert to a web request", async () => {
    app.use(
      "/",
      eventHandler((event) => {
        expect(event.request.method).toBe("POST");
        expect(event.request.headers.get("x-test")).toBe("123");
        return "200";
      })
    );
    const result = await request.post("/hello").set("x-test", "123");
    expect(result.text).toBe("200");
=======
  it("can read request body", async () => {
    app.use(
      "/",
      eventHandler(async (event) => {
        const bodyStream = event.body as unknown as NodeJS.ReadableStream;
        let bytes = 0;
        for await (const chunk of bodyStream) {
          bytes += chunk.length;
        }
        return {
          bytes,
        };
      })
    );

    const result = await request.post("/hello").send(Buffer.from([1, 2, 3]));

    expect(result.body).toMatchObject({ bytes: 3 });
>>>>>>> 32111096
  });
});<|MERGE_RESOLUTION|>--- conflicted
+++ resolved
@@ -59,19 +59,6 @@
     expect(result.text).toMatch(/http:\/\/127.0.0.1:\d+\/hello/);
   });
 
-<<<<<<< HEAD
-  it("can convert to a web request", async () => {
-    app.use(
-      "/",
-      eventHandler((event) => {
-        expect(event.request.method).toBe("POST");
-        expect(event.request.headers.get("x-test")).toBe("123");
-        return "200";
-      })
-    );
-    const result = await request.post("/hello").set("x-test", "123");
-    expect(result.text).toBe("200");
-=======
   it("can read request body", async () => {
     app.use(
       "/",
@@ -90,6 +77,26 @@
     const result = await request.post("/hello").send(Buffer.from([1, 2, 3]));
 
     expect(result.body).toMatchObject({ bytes: 3 });
->>>>>>> 32111096
+  });
+
+  it("can convert to a web request", async () => {
+    app.use(
+      "/",
+      eventHandler(async (event) => {
+        expect(event.request.method).toBe("POST");
+        expect(event.request.headers.get("x-test")).toBe("123");
+        expect(await event.request.text()).toMatchObject(
+          JSON.stringify({ hello: "world" })
+        );
+        return "200";
+      })
+    );
+    const result = await request
+      .post("/hello")
+      .set("x-test", "123")
+      .set("content-type", "application/json")
+      .send(JSON.stringify({ hello: "world" }));
+
+    expect(result.text).toBe("200");
   });
 });