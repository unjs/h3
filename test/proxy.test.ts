import { Server } from "node:http";
import { readFile } from "node:fs/promises";
import supertest, { SuperTest, Test } from "supertest";
import { describe, it, expect, beforeEach, afterEach } from "vitest";
import { fetch } from "node-fetch-native";
import {
  createApp,
  toNodeListener,
  App,
  eventHandler,
  getHeaders,
  getMethod,
  setHeader,
  readRawBody,
  setCookie,
  setResponseHeader,
} from "../src";
import { sendProxy, proxyRequest } from "../src/utils/proxy";

describe("", () => {
  let app: App;
  let request: SuperTest<Test>;

  let server: Server;
  let url: string;

  beforeEach(async () => {
    app = createApp({ debug: false });
    request = supertest(toNodeListener(app));
    server = new Server(
      {
        keepAlive: false,
        keepAliveTimeout: 1,
      },
      toNodeListener(app)
    );
    await new Promise((resolve) => {
      server.listen(0, () => resolve(undefined));
    });
    url = "http://localhost:" + (server.address() as any).port;
  });

  afterEach(async () => {
    await new Promise((resolve) => {
      server.close(() => resolve(undefined));
    });
  });

  describe("sendProxy", () => {
    it("can sendProxy", async () => {
      app.use(
        "/",
        eventHandler((event) => {
          return sendProxy(event, "https://example.com", { fetch });
        })
      );

      const result = await request.get("/");

      expect(result.text).toContain(
        'a href="https://www.iana.org/domains/example">More information...</a>'
      );
    });
  });

  describe("proxyRequest", () => {
    it("can proxy request", async () => {
      app.use(
        "/debug",
        eventHandler(async (event) => {
          const headers = getHeaders(event);
          delete headers.host;
          let body;
          try {
            body = await readRawBody(event);
          } catch {}
          return {
            method: getMethod(event),
            headers,
            body,
          };
        })
      );

      app.use(
        "/",
        eventHandler((event) => {
          return proxyRequest(event, url + "/debug", { fetch });
        })
      );

      const result = await fetch(url + "/", {
        method: "POST",
        body: "hello",
        headers: {
          "content-type": "text/custom",
          "x-custom": "hello",
        },
      }).then((r) => r.json());

      const { headers, ...data } = result;
      expect(headers["content-type"]).toEqual("text/custom");
      expect(headers["x-custom"]).toEqual("hello");
      expect(data).toMatchInlineSnapshot(`
        {
          "body": "hello",
          "method": "POST",
        }
      `);
    });

<<<<<<< HEAD
    it("can proxy stream request", async () => {
      app.use(
        "/debug",
        eventHandler(async (event) => {
          const headers = getHeaders(event);
          delete headers.host;
          let body;
          try {
            body = await streamToString(event.node.req);
          } catch {}
          return {
            method: getMethod(event),
            headers,
            body,
=======
    it("can proxy binary request", async () => {
      app.use(
        "/debug",
        eventHandler(async (event) => {
          const body = await readRawBody(event, false);
          return {
            headers: getHeaders(event),
            bytes: body!.length,
>>>>>>> 78aec63c
          };
        })
      );

      app.use(
        "/",
        eventHandler((event) => {
<<<<<<< HEAD
=======
          setResponseHeader(event, "x-res-header", "works");
>>>>>>> 78aec63c
          return proxyRequest(event, url + "/debug", { fetch });
        })
      );

<<<<<<< HEAD
      const stream = new ReadableStream({
        start(controller) {
          controller.enqueue("This ");
          controller.enqueue("is ");
          controller.enqueue("a ");
          controller.enqueue("streamed ");
          controller.enqueue("request.");
          controller.close();
        },
      }).pipeThrough(new TextEncoderStream());

      const result = await fetch(url + "/", {
        method: "POST",
        body: stream,
        headers: {
          "content-type": "application/octet-stream",
          "x-custom": "hello",
        },
        duplex: "half",
      }).then((r) => r.json());

      const { headers, ...data } = result;
      expect(headers["content-type"]).toEqual("application/octet-stream");
      expect(headers["x-custom"]).toEqual("hello");
      expect(data).toMatchInlineSnapshot(`
        {
          "body": "This is a streamed request.",
          "method": "POST",
        }
      `);
=======
      const dummyFile = await readFile(
        new URL("assets/dummy.pdf", import.meta.url)
      );

      const res = await fetch(url + "/", {
        method: "POST",
        body: dummyFile,
        headers: {
          "x-req-header": "works",
        },
      });
      const resBody = await res.json();

      expect(res.headers.get("x-res-header")).toEqual("works");
      expect(resBody.headers["x-req-header"]).toEqual("works");
      expect(resBody.bytes).toEqual(dummyFile.length);
>>>>>>> 78aec63c
    });
  });

  describe("multipleCookies", () => {
    it("can split multiple cookies", async () => {
      app.use(
        "/setcookies",
        eventHandler((event) => {
          setCookie(event, "user", "alice", {
            expires: new Date("Thu, 01 Jun 2023 10:00:00 GMT"),
            httpOnly: true,
          });
          setCookie(event, "role", "guest");
          return {};
        })
      );

      app.use(
        "/",
        eventHandler((event) => {
          return sendProxy(event, url + "/setcookies", { fetch });
        })
      );

      const result = await request.get("/");
      const cookies = result.header["set-cookie"];
      expect(cookies).toEqual([
        "user=alice; Path=/; Expires=Thu, 01 Jun 2023 10:00:00 GMT; HttpOnly",
        "role=guest; Path=/",
      ]);
    });
  });

  describe("cookieDomainRewrite", () => {
    beforeEach(() => {
      app.use(
        "/debug",
        eventHandler((event) => {
          setHeader(
            event,
            "set-cookie",
            "foo=219ffwef9w0f; Domain=somecompany.co.uk; Path=/; Expires=Wed, 30 Aug 2022 00:00:00 GMT"
          );
          return {};
        })
      );
    });

    it("can rewrite cookie domain by string", async () => {
      app.use(
        "/",
        eventHandler((event) => {
          return proxyRequest(event, url + "/debug", {
            fetch,
            cookieDomainRewrite: "new.domain",
          });
        })
      );

      const result = await fetch(url + "/");

      expect(result.headers.get("set-cookie")).toEqual(
        "foo=219ffwef9w0f; Domain=new.domain; Path=/; Expires=Wed, 30 Aug 2022 00:00:00 GMT"
      );
    });

    it("can rewrite cookie domain by mapper object", async () => {
      app.use(
        "/",
        eventHandler((event) => {
          return proxyRequest(event, url + "/debug", {
            fetch,
            cookieDomainRewrite: {
              "somecompany.co.uk": "new.domain",
            },
          });
        })
      );

      const result = await fetch(url + "/");

      expect(result.headers.get("set-cookie")).toEqual(
        "foo=219ffwef9w0f; Domain=new.domain; Path=/; Expires=Wed, 30 Aug 2022 00:00:00 GMT"
      );
    });

    it("can rewrite domains of multiple cookies", async () => {
      app.use(
        "/multiple/debug",
        eventHandler((event) => {
          setHeader(event, "set-cookie", [
            "foo=219ffwef9w0f; Domain=somecompany.co.uk; Path=/; Expires=Wed, 30 Aug 2022 00:00:00 GMT",
            "bar=38afes7a8; Domain=somecompany.co.uk; Path=/; Expires=Wed, 30 Aug 2022 00:00:00 GMT",
          ]);
          return {};
        })
      );

      app.use(
        "/",
        eventHandler((event) => {
          return proxyRequest(event, url + "/multiple/debug", {
            fetch,
            cookieDomainRewrite: {
              "somecompany.co.uk": "new.domain",
            },
          });
        })
      );

      const result = await fetch(url + "/");

      expect(result.headers.get("set-cookie")).toEqual(
        "foo=219ffwef9w0f; Domain=new.domain; Path=/; Expires=Wed, 30 Aug 2022 00:00:00 GMT, bar=38afes7a8; Domain=new.domain; Path=/; Expires=Wed, 30 Aug 2022 00:00:00 GMT"
      );
    });

    it("can remove cookie domain", async () => {
      app.use(
        "/",
        eventHandler((event) => {
          return proxyRequest(event, url + "/debug", {
            fetch,
            cookieDomainRewrite: {
              "somecompany.co.uk": "",
            },
          });
        })
      );

      const result = await fetch(url + "/");

      expect(result.headers.get("set-cookie")).toEqual(
        "foo=219ffwef9w0f; Path=/; Expires=Wed, 30 Aug 2022 00:00:00 GMT"
      );
    });
  });

  describe("cookiePathRewrite", () => {
    beforeEach(() => {
      app.use(
        "/debug",
        eventHandler((event) => {
          setHeader(
            event,
            "set-cookie",
            "foo=219ffwef9w0f; Domain=somecompany.co.uk; Path=/; Expires=Wed, 30 Aug 2022 00:00:00 GMT"
          );
          return {};
        })
      );
    });

    it("can rewrite cookie path by string", async () => {
      app.use(
        "/",
        eventHandler((event) => {
          return proxyRequest(event, url + "/debug", {
            fetch,
            cookiePathRewrite: "/api",
          });
        })
      );

      const result = await fetch(url + "/");

      expect(result.headers.get("set-cookie")).toEqual(
        "foo=219ffwef9w0f; Domain=somecompany.co.uk; Path=/api; Expires=Wed, 30 Aug 2022 00:00:00 GMT"
      );
    });

    it("can rewrite cookie path by mapper object", async () => {
      app.use(
        "/",
        eventHandler((event) => {
          return proxyRequest(event, url + "/debug", {
            fetch,
            cookiePathRewrite: {
              "/": "/api",
            },
          });
        })
      );

      const result = await fetch(url + "/");

      expect(result.headers.get("set-cookie")).toEqual(
        "foo=219ffwef9w0f; Domain=somecompany.co.uk; Path=/api; Expires=Wed, 30 Aug 2022 00:00:00 GMT"
      );
    });

    it("can rewrite paths of multiple cookies", async () => {
      app.use(
        "/multiple/debug",
        eventHandler((event) => {
          setHeader(event, "set-cookie", [
            "foo=219ffwef9w0f; Domain=somecompany.co.uk; Path=/; Expires=Wed, 30 Aug 2022 00:00:00 GMT",
            "bar=38afes7a8; Domain=somecompany.co.uk; Path=/; Expires=Wed, 30 Aug 2022 00:00:00 GMT",
          ]);
          return {};
        })
      );

      app.use(
        "/",
        eventHandler((event) => {
          return proxyRequest(event, url + "/multiple/debug", {
            fetch,
            cookiePathRewrite: {
              "/": "/api",
            },
          });
        })
      );

      const result = await fetch(url + "/");

      expect(result.headers.get("set-cookie")).toEqual(
        "foo=219ffwef9w0f; Domain=somecompany.co.uk; Path=/api; Expires=Wed, 30 Aug 2022 00:00:00 GMT, bar=38afes7a8; Domain=somecompany.co.uk; Path=/api; Expires=Wed, 30 Aug 2022 00:00:00 GMT"
      );
    });

    it("can remove cookie path", async () => {
      app.use(
        "/",
        eventHandler((event) => {
          return proxyRequest(event, url + "/debug", {
            fetch,
            cookiePathRewrite: {
              "/": "",
            },
          });
        })
      );

      const result = await fetch(url + "/");

      expect(result.headers.get("set-cookie")).toEqual(
        "foo=219ffwef9w0f; Domain=somecompany.co.uk; Expires=Wed, 30 Aug 2022 00:00:00 GMT"
      );
    });
  });
<<<<<<< HEAD
});

function streamToString(stream) {
  const chunks = [];
  return new Promise((resolve, reject) => {
    stream.on("data", (chunk) => chunks.push(Buffer.from(chunk)));
    stream.on("error", (err) => reject(err));
    stream.on("end", () => resolve(Buffer.concat(chunks).toString("utf8")));
  });
}
=======

  describe("onResponse", () => {
    beforeEach(() => {
      app.use(
        "/debug",
        eventHandler(() => {
          return {
            foo: "bar",
          };
        })
      );
    });

    it("allows modifying response event", async () => {
      app.use(
        "/",
        eventHandler((event) => {
          return proxyRequest(event, url + "/debug", {
            fetch,
            onResponse(_event) {
              setHeader(_event, "x-custom", "hello");
            },
          });
        })
      );

      const result = await request.get("/");

      expect(result.header["x-custom"]).toEqual("hello");
    });

    it("allows modifying response event async", async () => {
      app.use(
        "/",
        eventHandler((event) => {
          return proxyRequest(event, url + "/debug", {
            fetch,
            onResponse(_event) {
              return new Promise((resolve) => {
                resolve(setHeader(_event, "x-custom", "hello"));
              });
            },
          });
        })
      );

      const result = await request.get("/");

      expect(result.header["x-custom"]).toEqual("hello");
    });

    it("allows to get the actual response", async () => {
      let headers;

      app.use(
        "/",
        eventHandler((event) => {
          return proxyRequest(event, url + "/debug", {
            fetch,
            onResponse(_event, response) {
              headers = Object.fromEntries(response.headers.entries());
            },
          });
        })
      );

      await request.get("/");

      expect(headers["content-type"]).toEqual("application/json");
    });
  });
});
>>>>>>> 78aec63c
<|MERGE_RESOLUTION|>--- conflicted
+++ resolved
@@ -1,4 +1,4 @@
-import { Server } from "node:http";
+import { Server, get } from "node:http";
 import { readFile } from "node:fs/promises";
 import supertest, { SuperTest, Test } from "supertest";
 import { describe, it, expect, beforeEach, afterEach } from "vitest";
@@ -14,6 +14,7 @@
   readRawBody,
   setCookie,
   setResponseHeader,
+  readBody,
 } from "../src";
 import { sendProxy, proxyRequest } from "../src/utils/proxy";
 
@@ -109,22 +110,6 @@
       `);
     });
 
-<<<<<<< HEAD
-    it("can proxy stream request", async () => {
-      app.use(
-        "/debug",
-        eventHandler(async (event) => {
-          const headers = getHeaders(event);
-          delete headers.host;
-          let body;
-          try {
-            body = await streamToString(event.node.req);
-          } catch {}
-          return {
-            method: getMethod(event),
-            headers,
-            body,
-=======
     it("can proxy binary request", async () => {
       app.use(
         "/debug",
@@ -133,7 +118,6 @@
           return {
             headers: getHeaders(event),
             bytes: body!.length,
->>>>>>> 78aec63c
           };
         })
       );
@@ -141,15 +125,47 @@
       app.use(
         "/",
         eventHandler((event) => {
-<<<<<<< HEAD
-=======
           setResponseHeader(event, "x-res-header", "works");
->>>>>>> 78aec63c
           return proxyRequest(event, url + "/debug", { fetch });
         })
       );
 
-<<<<<<< HEAD
+      const dummyFile = await readFile(
+        new URL("assets/dummy.pdf", import.meta.url)
+      );
+
+      const res = await fetch(url + "/", {
+        method: "POST",
+        body: dummyFile,
+        headers: {
+          "x-req-header": "works",
+        },
+      });
+      const resBody = await res.json();
+
+      expect(res.headers.get("x-res-header")).toEqual("works");
+      expect(resBody.headers["x-req-header"]).toEqual("works");
+      expect(resBody.bytes).toEqual(dummyFile.length);
+    });
+
+    it("can proxy stream request", async () => {
+      app.use(
+        "/debug",
+        eventHandler(async (event) => {
+          return {
+            body: await readBody(event),
+            headers: getHeaders(event),
+          };
+        })
+      );
+
+      app.use(
+        "/",
+        eventHandler((event) => {
+          return proxyRequest(event, url + "/debug", { fetch });
+        })
+      );
+
       const stream = new ReadableStream({
         start(controller) {
           controller.enqueue("This ");
@@ -161,43 +177,25 @@
         },
       }).pipeThrough(new TextEncoderStream());
 
-      const result = await fetch(url + "/", {
+      const res = await fetch(url + "/", {
         method: "POST",
+        // @ts-ignore
+        duplex: "half",
         body: stream,
         headers: {
           "content-type": "application/octet-stream",
           "x-custom": "hello",
         },
-        duplex: "half",
-      }).then((r) => r.json());
-
-      const { headers, ...data } = result;
-      expect(headers["content-type"]).toEqual("application/octet-stream");
-      expect(headers["x-custom"]).toEqual("hello");
-      expect(data).toMatchInlineSnapshot(`
-        {
-          "body": "This is a streamed request.",
-          "method": "POST",
-        }
-      `);
-=======
-      const dummyFile = await readFile(
-        new URL("assets/dummy.pdf", import.meta.url)
-      );
-
-      const res = await fetch(url + "/", {
-        method: "POST",
-        body: dummyFile,
-        headers: {
-          "x-req-header": "works",
-        },
       });
       const resBody = await res.json();
 
-      expect(res.headers.get("x-res-header")).toEqual("works");
-      expect(resBody.headers["x-req-header"]).toEqual("works");
-      expect(resBody.bytes).toEqual(dummyFile.length);
->>>>>>> 78aec63c
+      expect(resBody.headers["content-type"]).toEqual(
+        "application/octet-stream"
+      );
+      expect(resBody.headers["x-custom"]).toEqual("hello");
+      expect(resBody.body).toMatchInlineSnapshot(
+        '"This is a streamed request."'
+      );
     });
   });
 
@@ -440,18 +438,6 @@
       );
     });
   });
-<<<<<<< HEAD
-});
-
-function streamToString(stream) {
-  const chunks = [];
-  return new Promise((resolve, reject) => {
-    stream.on("data", (chunk) => chunks.push(Buffer.from(chunk)));
-    stream.on("error", (err) => reject(err));
-    stream.on("end", () => resolve(Buffer.concat(chunks).toString("utf8")));
-  });
-}
-=======
 
   describe("onResponse", () => {
     beforeEach(() => {
@@ -523,5 +509,4 @@
       expect(headers["content-type"]).toEqual("application/json");
     });
   });
-});
->>>>>>> 78aec63c
+});