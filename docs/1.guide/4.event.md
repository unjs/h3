---
icon: material-symbols-light:data-object
---

# Event Object

> Event object carries an incoming request and context.

Everytime a new HTTP requerst comes, h3 internally create an Event object and passes it though event handlers until sending response.

An event is passed through all the lifecycle hooks and composable utils to use it as context.

**Example:**

```js
<<<<<<< HEAD
import { defineEventHandler, getQuery, readBody } from "h3";

app.use(defineEventHandler((event) => {
  // Log event. `.toString()` stringifies to a simple string like `[GET] /<path>`
  console.log(`Request: ${event.toString()}`);

  // Parse query parms
  const query = getQuery(event)

  // Try to read request body
  const body = await readBody(event).catch(() => {})

  // Echo back request as response
  return {
    path: event.path,
    method: event.method,
    query,
    body,
  }
}));
=======
import { defineEventHandler, readBody, getQuery } from "h3";

app.use(
  defineEventHandler((event) => {
    // Log event. `.toString()` stringifies to a simple string like `[GET] /<path>`
    console.log(`Request: ${event.toString()}`);

    // Parse query parms
    const query = getQuery(event)

    // Try to read request body
    const body = await readBody(event).catch(() => {})

    // Echo back request as response
    return {
      path: event.path,
      method: event.method,
      query,
      body,
    }
  }),
);
>>>>>>> ad77c975
```

## Properties

The main properties of an event are:

### `event.node`

The `event.node` allows to access the native Node.js request and response. In runtimes other than Node.js/Bun, h3 makes a compatible shim using [unjs/unenv](https://unenv.unjs.io).

> [!IMPORTANT]
> Try to **avoid** depending on `event.node.*` context as much as you can and instead prefer h3 utils.

```js
defineEventHandler((event) => {
  event.node.req; // Node.js HTTP Request
  event.node.res; // Node.js HTTP Response
});
```

### `event.web?`

Only if available, it is an object with [`request`](https://developer.mozilla.org/en-US/docs/Web/API/Request/Request) and [`url`](https://developer.mozilla.org/en-US/docs/Web/API/URL/URL) propertiers to access native web request context.

### `event.method`

Access to the normalized (uppercase) request [method](https://developer.mozilla.org/en-US/docs/Web/HTTP/Methods).

### `event.path`

Access to the request request path. (**Example:** `/test?test=123`)

- `context` with some context information about the request.
- `headers` with a **normalized version** of the headers of the request.
- `handled` with a boolean that indicates if the request has terminated.

### `event.headers`

Access tp the normalized request [Headers](https://developer.mozilla.org/en-US/docs/Web/API/Headers).

> [!TIP]
> You can alternatively use `getHeaders(event)` or `getHeader(event, name)` for a simplified interface.

### `event.context`

The context is an object that contains arbitrary information abut the request.
You can store your custom properies inside `event.context` to share across composable utils.

### `event.handled`

Specifies if response is already handled or not. Initially for each request it is `false` and when a response is generated, it is set to `true`.

**Advanced:** If you manually handle the response, set it to `true` to tell h3 stop sending any responses.

## Methods

Actually, h3 provide a function to help you to create a response before the end of the request.

### `event.respondWith`

The `respondWith` method is used to create a response without ending the request.

You must craft a response using the [`Response`](https://developer.mozilla.org/en-US/docs/Web/API/Response/Response) constructor.

> [!TIP]
> Prefer explicit `return` over `respondWith` as best practice.

> [!IMPORTANT]
> A `responseWith` will **always** take precedence over the returned value, from current and next event handlers. If there is no returned value, the request will continue until the end of the stack runner.

**Example:**

```js
defineEventHandler((event) => {
  await event.respondWith(new Response("Hello World"));

<<<<<<< HEAD
  return "..."; // DOES NOT WORKS
});
=======
    return "..."; // DOES NOT WORK
  }),
);
>>>>>>> ad77c975
```

With this example, the client will receive `Hello World`.<|MERGE_RESOLUTION|>--- conflicted
+++ resolved
@@ -13,7 +13,6 @@
 **Example:**
 
 ```js
-<<<<<<< HEAD
 import { defineEventHandler, getQuery, readBody } from "h3";
 
 app.use(defineEventHandler((event) => {
@@ -34,30 +33,6 @@
     body,
   }
 }));
-=======
-import { defineEventHandler, readBody, getQuery } from "h3";
-
-app.use(
-  defineEventHandler((event) => {
-    // Log event. `.toString()` stringifies to a simple string like `[GET] /<path>`
-    console.log(`Request: ${event.toString()}`);
-
-    // Parse query parms
-    const query = getQuery(event)
-
-    // Try to read request body
-    const body = await readBody(event).catch(() => {})
-
-    // Echo back request as response
-    return {
-      path: event.path,
-      method: event.method,
-      query,
-      body,
-    }
-  }),
-);
->>>>>>> ad77c975
 ```
 
 ## Properties
@@ -133,15 +108,15 @@
 ```js
 defineEventHandler((event) => {
   await event.respondWith(new Response("Hello World"));
-
-<<<<<<< HEAD
   return "..."; // DOES NOT WORKS
 });
-=======
+
+app.use(
+  defineEventHandler((event) => {
+    await event.respondWith(new Response("Hello World"));
     return "..."; // DOES NOT WORK
   }),
 );
->>>>>>> ad77c975
 ```
 
 With this example, the client will receive `Hello World`.