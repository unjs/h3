--- conflicted
+++ resolved
@@ -44,10 +44,6 @@
     "iron-webcrypto": "^1.2.1",
     "ohash": "^1.1.3",
     "rou3": "^0.4.0",
-<<<<<<< HEAD
-=======
-    "ufo": "^1.5.4",
->>>>>>> 93373fdd
     "uncrypto": "^0.1.3"
   },
   "devDependencies": {
