--- conflicted
+++ resolved
@@ -65,14 +65,9 @@
     "supertest": "^6.3.4",
     "typescript": "^5.4.5",
     "unbuild": "^2.0.0",
-<<<<<<< HEAD
     "undici": "^5.28.4",
-    "vitest": "^1.5.0",
-    "zod": "^3.23.3"
-=======
     "vitest": "^1.5.2",
     "zod": "^3.23.4"
->>>>>>> 58e33ff0
   },
   "packageManager": "pnpm@9.0.6"
 }