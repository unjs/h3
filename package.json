--- conflicted
+++ resolved
@@ -6,12 +6,12 @@
   "license": "MIT",
   "sideEffects": false,
   "exports": {
+    "./package.json": "./package.json",
     ".": {
       "types": "./dist/index.d.ts",
       "import": "./dist/index.mjs",
       "require": "./dist/index.cjs"
-    },
-    "./package.json": "./package.json"
+    }
   },
   "main": "./dist/index.cjs",
   "module": "./dist/index.mjs",
@@ -48,19 +48,11 @@
     "express": "^4.18.2",
     "get-port": "^6.1.2",
     "jiti": "^1.16.0",
-<<<<<<< HEAD
-    "listhen": "^0.3.1",
-    "supertest": "^6.2.4",
-    "typescript": "^4.8.3",
-    "unbuild": "^0.9.1",
-    "vitest": "^0.23.4"
-=======
     "listhen": "^0.3.4",
     "supertest": "^6.3.0",
     "typescript": "^4.8.4",
     "unbuild": "^0.8.11",
     "vitest": "^0.24.1"
->>>>>>> 9bc23d2f
   },
   "packageManager": "pnpm@7.13.4"
 }