--- conflicted
+++ resolved
@@ -1,20 +1,9 @@
 import type http from 'http'
 import type { IncomingMessage, ServerResponse, Handler, Middleware } from './types'
 import { callHandler } from './handler'
-<<<<<<< HEAD
 import { MIMES } from './utils'
-=======
 
 export interface H3EventContext extends Record<string, any> {}
-
-export interface H3Event {
-  '__is_event__': true
-  event: H3Event
-  req: IncomingMessage
-  res: ServerResponse
-  context: H3EventContext
-}
->>>>>>> 124525b8
 
 export type CompatibilityEvent = H3Event | IncomingMessage
 
@@ -99,7 +88,7 @@
   req: IncomingMessage
   res: ServerResponse
   event: H3Event
-  context: Record<string, any> = {}
+  context: H3EventContext = {}
 
   constructor (req: http.IncomingMessage | IncomingMessage, res: http.ServerResponse | ServerResponse) {
     this.req = req as IncomingMessage
