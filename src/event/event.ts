--- conflicted
+++ resolved
@@ -1,9 +1,5 @@
-<<<<<<< HEAD
-import type { H3EventContext, TypedEventInputSignature } from "../types";
-=======
+import type { H3EventContext, HTTPMethod, TypedEventInputSignature } from "../types";
 import type { IncomingHttpHeaders } from "node:http";
-import type { H3EventContext, HTTPMethod } from "../types";
->>>>>>> 356fa283
 import type { NodeIncomingMessage, NodeServerResponse } from "../node";
 import { MIMES, sanitizeStatusCode, sanitizeStatusMessage } from "../utils";
 import { H3Response } from "./response";
