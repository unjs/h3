--- conflicted
+++ resolved
@@ -74,11 +74,7 @@
  * @return {*} The `Object`, `Array`, `String`, `Number`, `Boolean`, or `null` value corresponding to the request JSON body
  *
  * ```ts
-<<<<<<< HEAD
  * const body = await readBody(event)
-=======
- * const body = await readBody(req)
->>>>>>> cb64b850
  * ```
  */
 export async function readBody<T = any>(
