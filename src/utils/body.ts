--- conflicted
+++ resolved
@@ -1,18 +1,3 @@
-<<<<<<< HEAD
-import type { IncomingMessage } from 'http'
-import destr from 'destr'
-import type { Encoding, HTTPMethod } from '../types'
-import type { H3Event } from '../event'
-import { assertMethod } from './request'
-
-const RawBodySymbol = Symbol.for('h3RawBody')
-const ParsedBodySymbol = Symbol.for('h3ParsedBody')
-type InternalRequest<T=any> = IncomingMessage & {
-    [RawBodySymbol]?: Promise<Buffer | undefined>
-    [ParsedBodySymbol]?: T
-    body?: string | undefined
-}
-=======
 import destr from "destr";
 import type { Encoding, HTTPMethod } from "../types";
 import type { H3Event } from "../event";
@@ -21,7 +6,11 @@
 
 const RawBodySymbol = Symbol.for("h3RawBody");
 const ParsedBodySymbol = Symbol.for("h3ParsedBody");
->>>>>>> 48617f06
+type InternalRequest<T=any> = IncomingMessage & {
+  [RawBodySymbol]?: Promise<Buffer | undefined>
+  [ParsedBodySymbol]?: T
+  body?: string | undefined
+}
 
 const PayloadMethods: HTTPMethod[] = ["PATCH", "POST", "PUT", "DELETE"];
 
@@ -32,23 +21,14 @@
  *
  * @return {String|Buffer} Encoded raw string or raw Buffer of the body
  */
-<<<<<<< HEAD
-export function readRawBody (event: H3Event, encoding: false): Promise<Buffer | undefined>
-// eslint-disable-next-line no-redeclare
-export function readRawBody (event: H3Event, encoding?: Exclude<Encoding, false>): Promise<string | undefined>
-// eslint-disable-next-line no-redeclare
-export function readRawBody (event: H3Event, encoding: Encoding = 'utf-8'): Promise<Buffer | string | undefined> {
-=======
 export function readRawBody<E extends Encoding = "utf8">(
   event: H3Event,
   encoding = "utf8" as E
 ): E extends false ? Promise<Buffer | undefined> : Promise<string | undefined> {
->>>>>>> 48617f06
   // Ensure using correct HTTP method before attempt to read payload
   assertMethod(event, PayloadMethods);
 
-<<<<<<< HEAD
-  const request = event.req as InternalRequest
+  const request = event.node.req as InternalRequest
 
   // Workaround for unenv issue https://github.com/unjs/unenv/issues/8
   if ('body' in request) {
@@ -57,7 +37,7 @@
 
   let body = request[RawBodySymbol]
   if (!body) {
-    if (!parseInt(request.headers['content-length'] || '')) {
+    if (!Number.parseInt(request.headers['content-length'] || '')) {
       return Promise.resolve(undefined)
     }
 
@@ -71,44 +51,6 @@
   }
 
   return encoding ? body.then(buff => buff?.toString(encoding)) : body
-=======
-  if (RawBodySymbol in event.node.req) {
-    const promise = Promise.resolve((event.node.req as any)[RawBodySymbol]);
-    return encoding ? promise.then((buff) => buff.toString(encoding)) : promise;
-  }
-
-  // Workaround for unenv issue https://github.com/unjs/unenv/issues/8
-  if ("body" in event.node.req) {
-    return Promise.resolve((event.node.req as any).body);
-  }
-
-  if (!Number.parseInt(event.node.req.headers["content-length"] || "")) {
-    return Promise.resolve(undefined);
-  }
-
-  const promise = ((event.node.req as any)[RawBodySymbol] = new Promise<Buffer>(
-    (resolve, reject) => {
-      const bodyData: any[] = [];
-      event.node.req
-        .on("error", (err) => {
-          reject(err);
-        })
-        .on("data", (chunk) => {
-          bodyData.push(chunk);
-        })
-        .on("end", () => {
-          resolve(Buffer.concat(bodyData));
-        });
-    }
-  ));
-
-  const result = encoding
-    ? promise.then((buff) => buff.toString(encoding))
-    : promise;
-  return result as E extends false
-    ? Promise<Buffer | undefined>
-    : Promise<string | undefined>;
->>>>>>> 48617f06
 }
 
 /**
@@ -122,9 +64,8 @@
  * const body = await readBody(event)
  * ```
  */
-<<<<<<< HEAD
 export async function readBody<T=any> (event: H3Event): Promise<T | undefined | string> {
-  const request = event.req as InternalRequest<T>
+  const request = event.node.req as InternalRequest<T>
   if (ParsedBodySymbol in request) {
     return request[ParsedBodySymbol]
   }
@@ -132,30 +73,6 @@
   const body = await readRawBody(event)
   const contentType = request.headers['content-type']
   if (contentType === 'application/x-www-form-urlencoded') {
-    const parsedForm = Object.fromEntries(new URLSearchParams(body))
-    return parsedForm as unknown as T
-  } else if (contentType === 'application/json' || contentType === undefined) {
-    const json = destr(body, { strict: true }) as T
-    request[ParsedBodySymbol] = json
-    return json
-  } else if (contentType === 'text/plain') {
-    return body
-  } else {
-    throw new Error(`Unsupported content-type: ${contentType}`)
-  }
-=======
-export async function readBody<T = any>(event: H3Event): Promise<T> {
-  if (ParsedBodySymbol in event.node.req) {
-    return (event.node.req as any)[ParsedBodySymbol];
-  }
-
-  // TODO: Handle buffer
-  const body = (await readRawBody(event)) as string;
-
-  if (
-    event.node.req.headers["content-type"] ===
-    "application/x-www-form-urlencoded"
-  ) {
     const form = new URLSearchParams(body);
     const parsedForm: Record<string, any> = Object.create(null);
     for (const [key, value] of form.entries()) {
@@ -169,12 +86,15 @@
       }
     }
     return parsedForm as unknown as T;
+  } else if (contentType === 'application/json' || contentType === undefined) {
+    const json = destr(body, { strict: true }) as T
+    request[ParsedBodySymbol] = json
+    return json
+  } else if (contentType === 'text/plain') {
+    return body
+  } else {
+    throw new Error(`Unsupported content-type: ${contentType}`)
   }
-
-  const json = destr(body) as T;
-  (event.node.req as any)[ParsedBodySymbol] = json;
-  return json;
->>>>>>> 48617f06
 }
 
 export async function readMultipartFormData(event: H3Event) {
