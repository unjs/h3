--- conflicted
+++ resolved
@@ -3,15 +3,10 @@
 import type { HTTPMethod, RequestHeaders } from "../types";
 import type { H3Event } from "../event";
 
-<<<<<<< HEAD
 export function getQuery<E extends H3Event = H3Event>(event: E) {
-  return _getQuery(event.node.req.url || "") as E extends H3Event<infer Input>
+  return _getQuery(event.path || "") as E extends H3Event<infer Input>
     ? Input["query"]
     : any;
-=======
-export function getQuery(event: H3Event) {
-  return _getQuery(event.path || "");
->>>>>>> 356fa283
 }
 
 export function getRouterParams(
