import type { H3Event } from '../event'
<<<<<<< HEAD
import { getMethod, getRequestHeaders } from './request'
import { readRawBody } from './body'
import type { RequestHeaders } from 'src/types'
=======
import type { RequestHeaders } from '../types'
>>>>>>> e6a9f940

export interface ProxyOptions {
  headers?: RequestHeaders | HeadersInit
  fetchOptions?: RequestInit
  fetch?: typeof fetch
  sendStream?: boolean
}

const PayloadMethods = ['PATCH', 'POST', 'PUT', 'DELETE']

export async function proxyRequest (event: H3Event, target: string, opts: ProxyOptions = {}) {
  // Method
  const method = getMethod(event)

  // Body
  let body
  if (PayloadMethods.includes(method)) {
    body = await readRawBody(event).catch(() => undefined)
  }

  // Headers
  const headers = Object.create(null)
  const reqHeaders = getRequestHeaders(event)
  for (const name in reqHeaders) {
    headers[name] = reqHeaders[name]
  }
  if (opts.fetchOptions?.headers) {
    Object.assign(headers, opts.fetchOptions!.headers)
  }
  if (opts.headers) {
    Object.assign(headers, opts.headers)
  }

  const fetchOptions: RequestInit = {
    headers,
    method,
    body,
    ...opts.fetchOptions
  }

  return sendProxy(event, target, {
    ...opts,
    fetchOptions
  })
}

export async function sendProxy (event: H3Event, target: string, opts: ProxyOptions = {}) {
  const _fetch = opts.fetch || globalThis.fetch
  if (!_fetch) {
    throw new Error('fetch is not available. Try importing `node-fetch-native/polyfill` for Node.js.')
  }

  const response = await _fetch(target, {
    headers: opts.headers as HeadersInit,
    ...opts.fetchOptions
  })
  event.res.statusCode = response.status
  event.res.statusMessage = response.statusText

  for (const [key, value] of response.headers.entries()) {
    if (key === 'content-encoding') { continue }
    if (key === 'content-length') { continue }
    event.res.setHeader(key, value)
  }

  try {
    if (response.body) {
      if (opts.sendStream === false) {
        const data = new Uint8Array(await response.arrayBuffer())
        event.res.end(data)
      } else {
        for await (const chunk of response.body as any as AsyncIterable<Uint8Array>) {
          event.res.write(chunk)
        }
        event.res.end()
      }
    }
  } catch (err) {
    event.res.end()
    throw err
  }
}<|MERGE_RESOLUTION|>--- conflicted
+++ resolved
@@ -1,11 +1,7 @@
 import type { H3Event } from '../event'
-<<<<<<< HEAD
+import type { RequestHeaders } from '../types'
 import { getMethod, getRequestHeaders } from './request'
 import { readRawBody } from './body'
-import type { RequestHeaders } from 'src/types'
-=======
-import type { RequestHeaders } from '../types'
->>>>>>> e6a9f940
 
 export interface ProxyOptions {
   headers?: RequestHeaders | HeadersInit
