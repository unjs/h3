import type { H3Event } from "../event";
import type { H3EventContext, RequestHeaders } from "../types";
import { getMethod, getRequestHeaders } from "./request";
import { splitCookiesString } from "./cookie";
import { sanitizeStatusMessage, sanitizeStatusCode } from "./sanitize";

export type duplex = "half" | "full";
export interface ProxyOptions {
  headers?: RequestHeaders | HeadersInit;
  fetchOptions?: RequestInit & { duplex?: duplex | undefined };
  fetch?: typeof fetch;
  sendStream?: boolean;
  cookieDomainRewrite?: string | Record<string, string>;
  cookiePathRewrite?: string | Record<string, string>;
  onResponse?: (event: H3Event, response: Response) => void;
}

const PayloadMethods = new Set(["PATCH", "POST", "PUT", "DELETE"]);
const ignoredHeaders = new Set([
  "transfer-encoding",
  "connection",
  "keep-alive",
  "upgrade",
  "expect",
  "host",
]);

export function proxyRequest(
  event: H3Event,
  target: string,
  opts: ProxyOptions = {}
) {
  // Method
  const method = opts.fetchOptions?.method || getMethod(event);

  // Body
  let body;
  let duplex: duplex | undefined;
  if (PayloadMethods.has(method)) {
<<<<<<< HEAD
    body = new ReadableStream({
      async start(controller) {
        for await (const chunk of event.node.req) {
          controller.enqueue(chunk);
        }
        controller.close();
      },
    });
    duplex = "half";
=======
    body = await readRawBody(event, false).catch(() => undefined);
>>>>>>> 78aec63c
  }

  // Headers
  const headers = getProxyRequestHeaders(event);
  if (opts.fetchOptions?.headers) {
    Object.assign(headers, opts.fetchOptions.headers);
  }
  if (opts.headers) {
    Object.assign(headers, opts.headers);
  }

  return sendProxy(event, target, {
    ...opts,
    fetchOptions: {
      headers,
      method,
      body,
      duplex,
      ...opts.fetchOptions,
    },
  });
}

export async function sendProxy(
  event: H3Event,
  target: string,
  opts: ProxyOptions = {}
) {
  const response = await _getFetch(opts.fetch)(target, {
    headers: opts.headers as HeadersInit,
    ...opts.fetchOptions,
  });
  event.node.res.statusCode = sanitizeStatusCode(
    response.status,
    event.node.res.statusCode
  );
  event.node.res.statusMessage = sanitizeStatusMessage(response.statusText);

  const cookies: string[] = [];

  for (const [key, value] of response.headers.entries()) {
    if (key === "content-encoding") {
      continue;
    }
    if (key === "content-length") {
      continue;
    }
    if (key === "set-cookie") {
      cookies.push(...splitCookiesString(value));
      continue;
    }
    event.node.res.setHeader(key, value);
  }

  if (cookies.length > 0) {
    event.node.res.setHeader(
      "set-cookie",
      cookies.map((cookie) => {
        if (opts.cookieDomainRewrite) {
          cookie = rewriteCookieProperty(
            cookie,
            opts.cookieDomainRewrite,
            "domain"
          );
        }
        if (opts.cookiePathRewrite) {
          cookie = rewriteCookieProperty(
            cookie,
            opts.cookiePathRewrite,
            "path"
          );
        }
        return cookie;
      })
    );
  }

  if (opts.onResponse) {
    await opts.onResponse(event, response);
  }

  // Directly send consumed _data
  if ((response as any)._data !== undefined) {
    return (response as any)._data;
  }

  // Ensure event is not handled
  if (event.handled) {
    return;
  }

  // Send at once
  if (opts.sendStream === false) {
    const data = new Uint8Array(await response.arrayBuffer());
    return event.node.res.end(data);
  }

  // Send as stream
  if (response.body) {
    for await (const chunk of response.body as any as AsyncIterable<Uint8Array>) {
      event.node.res.write(chunk);
    }
  }
  return event.node.res.end();
}

export function getProxyRequestHeaders(event: H3Event) {
  const headers = Object.create(null);
  const reqHeaders = getRequestHeaders(event);
  for (const name in reqHeaders) {
    if (!ignoredHeaders.has(name)) {
      headers[name] = reqHeaders[name];
    }
  }
  return headers;
}

export function fetchWithEvent<
  T = unknown,
  // eslint-disable-next-line @typescript-eslint/no-unused-vars
  _R = any,
  F extends (req: RequestInfo | URL, opts?: any) => any = typeof fetch
>(
  event: H3Event,
  req: RequestInfo | URL,
  init?: RequestInit & { context?: H3EventContext },
  options?: { fetch: F }
): unknown extends T ? ReturnType<F> : T {
  return _getFetch(options?.fetch)(req, <RequestInit>{
    ...init,
    context: init?.context || event.context,
    headers: {
      ...getProxyRequestHeaders(event),
      ...init?.headers,
    },
  });
}

// -- internal utils --

function _getFetch<T = typeof fetch>(_fetch?: T) {
  if (_fetch) {
    return _fetch;
  }
  if (globalThis.fetch) {
    return globalThis.fetch;
  }
  throw new Error(
    "fetch is not available. Try importing `node-fetch-native/polyfill` for Node.js."
  );
}

function rewriteCookieProperty(
  header: string,
  map: string | Record<string, string>,
  property: string
) {
  const _map = typeof map === "string" ? { "*": map } : map;
  return header.replace(
    new RegExp(`(;\\s*${property}=)([^;]+)`, "gi"),
    (match, prefix, previousValue) => {
      let newValue;
      if (previousValue in _map) {
        newValue = _map[previousValue];
      } else if ("*" in _map) {
        newValue = _map["*"];
      } else {
        return match;
      }
      return newValue ? prefix + newValue : "";
    }
  );
}<|MERGE_RESOLUTION|>--- conflicted
+++ resolved
@@ -37,7 +37,6 @@
   let body;
   let duplex: duplex | undefined;
   if (PayloadMethods.has(method)) {
-<<<<<<< HEAD
     body = new ReadableStream({
       async start(controller) {
         for await (const chunk of event.node.req) {
@@ -47,9 +46,6 @@
       },
     });
     duplex = "half";
-=======
-    body = await readRawBody(event, false).catch(() => undefined);
->>>>>>> 78aec63c
   }
 
   // Headers
