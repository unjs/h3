--- conflicted
+++ resolved
@@ -133,13 +133,7 @@
     return event.node.res.end(data);
   }
 
-<<<<<<< HEAD
   if (response.body) {
-    // Send as stream
-=======
-  // Send as stream
-  if (response.body) {
->>>>>>> f74a9b58
     for await (const chunk of response.body as any as AsyncIterable<Uint8Array>) {
       event.node.res.write(chunk);
     }
