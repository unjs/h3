import type { OutgoingMessage } from "node:http";
import type { Socket } from "node:net";
import { createError } from "../error";
import type { H3Event } from "../event";
import { MIMES } from "./consts";

const defer =
  typeof setImmediate !== "undefined" ? setImmediate : (fn: () => any) => fn();

export function send(event: H3Event, data?: any, type?: string): Promise<void> {
  if (type) {
    defaultContentType(event, type);
  }
  return new Promise((resolve) => {
    defer(() => {
      event.node.res.end(data);
      resolve();
    });
  });
}

<<<<<<< HEAD
/**
* Respond with an empty payload.<br>
* Note that calling this function will close the connection and no other data can be sent to the client afterwards.
*
* @param event H3 event
* @param code status code to be send. By default, it is `204 No Content`.
*/
export function sendNoContent (event: H3Event, code = 204) {
  event.node.res.statusCode = code;
  // 204 responses MUST NOT have a Content-Length header field (https://www.rfc-editor.org/rfc/rfc7230#section-3.3.2)
  if (event.node.res.statusCode === 204) {
    event.node.res.removeHeader('content-length')
  }
  event.node.res.end();
}

export function defaultContentType (event: H3Event, type?: string) {
=======
export function setResponseStatus(
  event: H3Event,
  code: number,
  text?: string
): void {
  event.node.res.statusCode = code;
  if (text) {
    event.node.res.statusMessage = text;
  }
}

export function getResponseStatus(event: H3Event): number {
  return event.node.res.statusCode;
}

export function getResponseStatusText(event: H3Event): string {
  return event.node.res.statusMessage;
}

export function defaultContentType(event: H3Event, type?: string) {
>>>>>>> 4e52381e
  if (type && !event.node.res.getHeader("content-type")) {
    event.node.res.setHeader("content-type", type);
  }
}

export function sendRedirect(event: H3Event, location: string, code = 302) {
  event.node.res.statusCode = code;
  event.node.res.setHeader("location", location);
  const encodedLoc = location.replace(/"/g, "%22");
  const html = `<!DOCTYPE html><html><head><meta http-equiv="refresh" content="0; url=${encodedLoc}"></head></html>`;
  return send(event, html, MIMES.html);
}

export function getResponseHeaders(
  event: H3Event
): ReturnType<H3Event["res"]["getHeaders"]> {
  return event.node.res.getHeaders();
}

export function getResponseHeader(
  event: H3Event,
  name: string
): ReturnType<H3Event["res"]["getHeader"]> {
  return event.node.res.getHeader(name);
}

export function setResponseHeaders(
  event: H3Event,
  headers: Record<string, Parameters<OutgoingMessage["setHeader"]>[1]>
): void {
  for (const [name, value] of Object.entries(headers)) {
    event.node.res.setHeader(name, value);
  }
}

export const setHeaders = setResponseHeaders;

export function setResponseHeader(
  event: H3Event,
  name: string,
  value: Parameters<OutgoingMessage["setHeader"]>[1]
): void {
  event.node.res.setHeader(name, value);
}

export const setHeader = setResponseHeader;

export function appendResponseHeaders(
  event: H3Event,
  headers: Record<string, string>
): void {
  for (const [name, value] of Object.entries(headers)) {
    appendResponseHeader(event, name, value);
  }
}

export const appendHeaders = appendResponseHeaders;

export function appendResponseHeader(
  event: H3Event,
  name: string,
  value: string
): void {
  let current = event.node.res.getHeader(name);

  if (!current) {
    event.node.res.setHeader(name, value);
    return;
  }

  if (!Array.isArray(current)) {
    current = [current.toString()];
  }

  event.node.res.setHeader(name, [...current, value]);
}

export const appendHeader = appendResponseHeader;

export function isStream(data: any) {
  return (
    data &&
    typeof data === "object" &&
    typeof data.pipe === "function" &&
    typeof data.on === "function"
  );
}

export function sendStream(event: H3Event, data: any): Promise<void> {
  return new Promise((resolve, reject) => {
    data.pipe(event.node.res);
    data.on("end", () => resolve());
    data.on("error", (error: Error) => reject(createError(error)));
  });
}

const noop = () => {};
export function writeEarlyHints(
  event: H3Event,
  hints: string | string[] | Record<string, string | string[]>,
  cb: () => void = noop
) {
  if (!event.node.res.socket /* && !('writeEarlyHints' in event.node.res) */) {
    cb();
    return;
  }

  // Normalize if string or string[] is provided
  if (typeof hints === "string" || Array.isArray(hints)) {
    hints = { link: hints };
  }

  if (hints.link) {
    hints.link = Array.isArray(hints.link) ? hints.link : hints.link.split(",");
    // TODO: remove when https://github.com/nodejs/node/pull/44874 is released
    // hints.link = hints.link.map(l => l.trim().replace(/; crossorigin/g, ''))
  }

  // TODO: Enable when node 18 api is stable
  // if ('writeEarlyHints' in event.node.res) {
  //   return event.node.res.writeEarlyHints(hints, cb)
  // }

  const headers: [string, string | string[]][] = Object.entries(hints).map(
    (e) => [e[0].toLowerCase(), e[1]]
  );
  if (headers.length === 0) {
    cb();
    return;
  }

  let hint = "HTTP/1.1 103 Early Hints";
  if (hints.link) {
    hint += `\r\nLink: ${(hints.link as string[]).join(", ")}`;
  }

  for (const [header, value] of headers) {
    if (header === "link") {
      continue;
    }
    hint += `\r\n${header}: ${value}`;
  }
  if (event.node.res.socket) {
    (event.node.res as { socket: Socket }).socket.write(
      `${hint}\r\n\r\n`,
      "utf8",
      cb
    );
  } else {
    cb();
  }
}<|MERGE_RESOLUTION|>--- conflicted
+++ resolved
@@ -19,25 +19,22 @@
   });
 }
 
-<<<<<<< HEAD
 /**
-* Respond with an empty payload.<br>
-* Note that calling this function will close the connection and no other data can be sent to the client afterwards.
-*
-* @param event H3 event
-* @param code status code to be send. By default, it is `204 No Content`.
-*/
-export function sendNoContent (event: H3Event, code = 204) {
+ * Respond with an empty payload.<br>
+ * Note that calling this function will close the connection and no other data can be sent to the client afterwards.
+ *
+ * @param event H3 event
+ * @param code status code to be send. By default, it is `204 No Content`.
+ */
+export function sendNoContent(event: H3Event, code = 204) {
   event.node.res.statusCode = code;
   // 204 responses MUST NOT have a Content-Length header field (https://www.rfc-editor.org/rfc/rfc7230#section-3.3.2)
   if (event.node.res.statusCode === 204) {
-    event.node.res.removeHeader('content-length')
+    event.node.res.removeHeader("content-length");
   }
   event.node.res.end();
 }
 
-export function defaultContentType (event: H3Event, type?: string) {
-=======
 export function setResponseStatus(
   event: H3Event,
   code: number,
@@ -58,7 +55,6 @@
 }
 
 export function defaultContentType(event: H3Event, type?: string) {
->>>>>>> 4e52381e
   if (type && !event.node.res.getHeader("content-type")) {
     event.node.res.setHeader("content-type", type);
   }
