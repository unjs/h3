--- conflicted
+++ resolved
@@ -75,17 +75,12 @@
   return event.node.res.statusMessage;
 }
 
-<<<<<<< HEAD
 export function defaultContentType(event: H3Event, type?: HeaderValues["content-type"]) {
-  if (type && !event.node.res.getHeader("content-type")) {
-=======
-export function defaultContentType(event: H3Event, type?: string) {
   if (
     type &&
     event.node.res.statusCode !== 304 /* unjs/h3#603 */ &&
     !event.node.res.getHeader("content-type")
   ) {
->>>>>>> e38d4446
     event.node.res.setHeader("content-type", type);
   }
 }
