--- conflicted
+++ resolved
@@ -42,13 +42,16 @@
   // Main handle
   router.handler = defineEventHandler((event) => {
     // Match route
-<<<<<<< HEAD
+
     // Remove query parameters for matching
-    const isQueryUrlIndex = req.url?.lastIndexOf('?')
-    const matched = _router.lookup((req.url && isQueryUrlIndex && isQueryUrlIndex > -1) ? req.url.substring(0, isQueryUrlIndex) : req.url || '/')
-=======
-    const matched = _router.lookup(event.req.url || '/')
->>>>>>> 2cf0f4b5
+    let path = event.req.url || '/'
+    const queryUrlIndex = path.lastIndexOf('?')
+    if (queryUrlIndex > -1) {
+      path = path.substring(0, queryUrlIndex)
+    }
+
+    const matched = _router.lookup(path)
+
     if (!matched) {
       throw createError({
         statusCode: 404,
