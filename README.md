[![npm downloads](https://img.shields.io/npm/dm/h3.svg?style=flat-square)](https://npmjs.com/package/h3)
[![version](https://img.shields.io/npm/v/h3/latest.svg?style=flat-square)](https://npmjs.com/package/h3)
[![bundlephobia](https://img.shields.io/bundlephobia/min/h3/latest.svg?style=flat-square)](https://bundlephobia.com/result?p=h3)
[![build status](https://img.shields.io/github/workflow/status/unjs/h3/ci/main?style=flat-square)](https://github.com/unjs/h3/actions)
[![coverage](https://img.shields.io/codecov/c/gh/unjs/h3/main?style=flat-square)](https://codecov.io/gh/unjs/h3)
[![jsDocs.io](https://img.shields.io/badge/jsDocs.io-reference-blue?style=flat-square)](https://www.jsdocs.io/package/h3)

> H3 is a minimal h(ttp) framework built for high performance and portability

<!-- ![h3 - Tiny JavaScript Server](.github/banner.svg) -->

## Features

✔️ &nbsp;**Portable:** Works perfectly in Serverless, Workers, and Node.js

✔️ &nbsp;**Minimal:** Small and tree-shakable

✔️ &nbsp;**Modern:** Native promise support

✔️ &nbsp;**Extendable:** Ships with a set of composable utilities but can be extended

✔️ &nbsp;**Router:** Super fast route matching using [unjs/radix3](https://github.com/unjs/radix3)

✔️ &nbsp;**Compatible:** Compatibility layer with node/connect/express middleware

## Install

```bash
# Using npm
npm install h3

# Using yarn
yarn add h3

# Using pnpm
pnpm add h3
```

## Usage

```ts
<<<<<<< HEAD
import { createServer } from "http";
=======
import { createServer } from "node:http";
>>>>>>> c8b4d85c
import { createApp, eventHandler, toNodeListener } from "h3";

const app = createApp();
app.use(
  "/",
  eventHandler(() => "Hello world!")
);

createServer(toNodeListener(app)).listen(process.env.PORT || 3000);
```

Example using <a href="https://github.com/unjs/listhen">listhen</a> for an elegant listener:

```ts
<<<<<<< HEAD
import { createApp, toNodeListener } from "h3";
=======
import { createApp, eventHandler, toNodeListener } from "h3";
>>>>>>> c8b4d85c
import { listen } from "listhen";

const app = createApp();
app.use(
  "/",
  eventHandler(() => "Hello world!")
);

listen(toNodeListener(app));
```
<<<<<<< HEAD

</details>
=======
>>>>>>> c8b4d85c

## Router

The `app` instance created by `h3` uses a middleware stack (see [how it works](#how-it-works)) with the ability to match route prefix and apply matched middleware.

To opt-in using a more advanced and convenient routing system, we can create a router instance and register it to app instance.

```ts
import { createApp, eventHandler, createRouter } from "h3";

const app = createApp();

const router = createRouter()
  .get(
    "/",
    eventHandler(() => "Hello World!")
  )
  .get(
    "/hello/:name",
    eventHandler((event) => `Hello ${event.context.params.name}!`)
  );

app.use(router);
```

**Tip:** We can register same route more than once with different methods.

Routes are internally stored in a [Radix Tree](https://en.wikipedia.org/wiki/Radix_tree) and matched using [unjs/radix3](https://github.com/unjs/radix3).

## More app usage examples

```js
// Handle can directly return object or Promise<object> for JSON response
app.use('/api', eventHandler((event) => ({ url: event.node.req.url }))

// We can have better matching other than quick prefix match
app.use('/odd', eventHandler(() => 'Is odd!'), { match: url => url.substr(1) % 2 })

// Handle can directly return string for HTML response
app.use(eventHandler(() => '<h1>Hello world!</h1>'))

// We can chain calls to .use()
app.use('/1', eventHandler(() => '<h1>Hello world!</h1>'))
   .use('/2', eventHandler(() => '<h1>Goodbye!</h1>'))

// Legacy middleware with 3rd argument are automatically promisified
app.use(fromNodeMiddleware((req, res, next) => { req.setHeader('x-foo', 'bar'); next() }))

// Lazy loaded routes using { lazy: true }
app.use('/big', () => import('./big-handler'), { lazy: true })
```

## Utilities

H3 has concept of compasable utilities that accept `event` (from `eventHandler((event) => {})`) as their first argument. This has several performance benefits over injecting them to `event` or `app` instances and global middleware commonly used in Node.js frameworks such as Express, which Only required code is evaluated and bundled and rest of utils can be tree-shaken when not used.

### Built-in

- `readRawBody(event, encoding?)`
- `readBody(event)`
- `parseCookies(event)`
- `getCookie(event, name)`
- `setCookie(event, name, value, opts?)`
- `deleteCookie(event, name, opts?)`
- `getQuery(event)`
- `getRouterParams(event)`
- `send(event, data, type?)`
- `sendRedirect(event, location, code=302)`
- `getRequestHeaders(event, headers)` (alias: `getHeaders`)
- `getRequestHeader(event, name)` (alias: `getHeader`)
- `setResponseHeaders(event, headers)` (alias: `setHeaders`)
- `setResponseHeader(event, name, value)` (alias: `setHeader`)
- `appendResponseHeaders(event, headers)` (alias: `appendHeaders`)
- `appendResponseHeader(event, name, value)` (alias: `appendHeader`)
- `writeEarlyHints(event, links, callback)`
- `sendStream(event, data)`
- `sendError(event, error, debug?)`
- `getMethod(event, default?)`
- `isMethod(event, expected, allowHead?)`
- `assertMethod(event, expected, allowHead?)`
- `createError({ statusCode, statusMessage, data? })`
- `sendProxy(event, { target, headers?, fetchOptions?, fetch?, sendStream? })`
- `proxyRequest(event, { target, headers?, fetchOptions?, fetch?, sendStream? })`
<<<<<<< HEAD
- `readMultipartFormData(event)`
=======
- `setResponseStatus(event, status)`
- `getResponseStatus(event)`
- `getResponseStatusText(event)`
>>>>>>> c8b4d85c

👉 You can learn more about usage in [JSDocs Documentation](https://www.jsdocs.io/package/h3#package-functions).

## Community Packages

You can use more h3 event utilities made by the community.

Please check their READMEs for more details.

PRs are welcome to add your packages.

- [h3-cors](https://github.com/NozomuIkuta/h3-cors)
  - `defineCorsEventHandler(options)`
  - `isPreflight(event)`
- [h3-typebox](https://github.com/kevinmarrec/h3-typebox)
  - `validateBody(event, schema)`
  - `validateQuery(event, schema)`
- [h3-zod](https://github.com/wobsoriano/h3-zod)
  - `useValidatedBody(event, schema)`
  - `useValidatedQuery(event, schema)`

## License

MIT<|MERGE_RESOLUTION|>--- conflicted
+++ resolved
@@ -39,11 +39,7 @@
 ## Usage
 
 ```ts
-<<<<<<< HEAD
-import { createServer } from "http";
-=======
 import { createServer } from "node:http";
->>>>>>> c8b4d85c
 import { createApp, eventHandler, toNodeListener } from "h3";
 
 const app = createApp();
@@ -58,11 +54,7 @@
 Example using <a href="https://github.com/unjs/listhen">listhen</a> for an elegant listener:
 
 ```ts
-<<<<<<< HEAD
-import { createApp, toNodeListener } from "h3";
-=======
 import { createApp, eventHandler, toNodeListener } from "h3";
->>>>>>> c8b4d85c
 import { listen } from "listhen";
 
 const app = createApp();
@@ -73,11 +65,6 @@
 
 listen(toNodeListener(app));
 ```
-<<<<<<< HEAD
-
-</details>
-=======
->>>>>>> c8b4d85c
 
 ## Router
 
@@ -161,13 +148,10 @@
 - `createError({ statusCode, statusMessage, data? })`
 - `sendProxy(event, { target, headers?, fetchOptions?, fetch?, sendStream? })`
 - `proxyRequest(event, { target, headers?, fetchOptions?, fetch?, sendStream? })`
-<<<<<<< HEAD
-- `readMultipartFormData(event)`
-=======
 - `setResponseStatus(event, status)`
 - `getResponseStatus(event)`
 - `getResponseStatusText(event)`
->>>>>>> c8b4d85c
+- `readMultipartFormData(event)`
 
 👉 You can learn more about usage in [JSDocs Documentation](https://www.jsdocs.io/package/h3#package-functions).
 
