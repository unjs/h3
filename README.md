[![npm downloads](https://img.shields.io/npm/dm/h3.svg?style=flat-square)](https://npmjs.com/package/h3)
[![version](https://img.shields.io/npm/v/h3/latest.svg?style=flat-square)](https://npmjs.com/package/h3)
[![bundlephobia](https://img.shields.io/bundlephobia/min/h3/latest.svg?style=flat-square)](https://bundlephobia.com/result?p=h3)
[![build status](https://img.shields.io/github/workflow/status/unjs/h3/ci/main?style=flat-square)](https://github.com/unjs/h3/actions)
[![coverage](https://img.shields.io/codecov/c/gh/unjs/h3/main?style=flat-square)](https://codecov.io/gh/unjs/h3)
[![jsDocs.io](https://img.shields.io/badge/jsDocs.io-reference-blue?style=flat-square)](https://www.jsdocs.io/package/h3)

> H3 is a minimal h(ttp) framework built for high performance and portability

<!-- ![h3 - Tiny JavaScript Server](.github/banner.svg) -->

## Features

✔️ &nbsp;**Portable:** Works perfectly in Serverless, Workers, and Node.js

✔️ &nbsp;**Minimal:** Small and tree-shakable

✔️ &nbsp;**Modern:** Native promise support

✔️ &nbsp;**Extendable:** Ships with a set of composable utilities but can be extended

✔️ &nbsp;**Router:** Super fast route matching using [unjs/radix3](https://github.com/unjs/radix3)

✔️ &nbsp;**Compatible:** Compatibility layer with node/connect/express middleware

## Install

```bash
# Using npm
npm install h3

# Using yarn
yarn add h3

# Using pnpm
pnpm add h3
```

## Usage

```ts
import { createServer } from "node:http";
import { createApp, eventHandler, toNodeListener } from "h3";

const app = createApp();
app.use(
  "/",
  eventHandler(() => "Hello world!")
);

createServer(toNodeListener(app)).listen(process.env.PORT || 3000);
```

Example using <a href="https://github.com/unjs/listhen">listhen</a> for an elegant listener:

```ts
import { createApp, eventHandler, toNodeListener } from "h3";
import { listen } from "listhen";

const app = createApp();
app.use(
  "/",
  eventHandler(() => "Hello world!")
);

listen(toNodeListener(app));
```

## Router

The `app` instance created by `h3` uses a middleware stack (see [how it works](#how-it-works)) with the ability to match route prefix and apply matched middleware.

To opt-in using a more advanced and convenient routing system, we can create a router instance and register it to app instance.

```ts
import { createApp, eventHandler, createRouter } from "h3";

const app = createApp();

const router = createRouter()
  .get(
    "/",
    eventHandler(() => "Hello World!")
  )
  .get(
    "/hello/:name",
    eventHandler((event) => `Hello ${event.context.params.name}!`)
  );

app.use(router);
```

**Tip:** We can register same route more than once with different methods.

Routes are internally stored in a [Radix Tree](https://en.wikipedia.org/wiki/Radix_tree) and matched using [unjs/radix3](https://github.com/unjs/radix3).

## More app usage examples

```js
// Handle can directly return object or Promise<object> for JSON response
app.use('/api', eventHandler((event) => ({ url: event.node.req.url }))

// We can have better matching other than quick prefix match
app.use('/odd', eventHandler(() => 'Is odd!'), { match: url => url.substr(1) % 2 })

// Handle can directly return string for HTML response
app.use(eventHandler(() => '<h1>Hello world!</h1>'))

// We can chain calls to .use()
app.use('/1', eventHandler(() => '<h1>Hello world!</h1>'))
   .use('/2', eventHandler(() => '<h1>Goodbye!</h1>'))

// Legacy middleware with 3rd argument are automatically promisified
app.use(fromNodeMiddleware((req, res, next) => { req.setHeader('x-foo', 'bar'); next() }))

// Lazy loaded routes using { lazy: true }
app.use('/big', () => import('./big-handler'), { lazy: true })
```

## Utilities

H3 has concept of compasable utilities that accept `event` (from `eventHandler((event) => {})`) as their first argument. This has several performance benefits over injecting them to `event` or `app` instances and global middleware commonly used in Node.js frameworks such as Express, which Only required code is evaluated and bundled and rest of utils can be tree-shaken when not used.

### Built-in

- `readRawBody(event, encoding?)`
- `readBody(event)`
- `parseCookies(event)`
- `getCookie(event, name)`
- `setCookie(event, name, value, opts?)`
- `deleteCookie(event, name, opts?)`
- `getQuery(event)`
- `getRouterParams(event)`
- `send(event, data, type?)`
- `sendRedirect(event, location, code=302)`
- `getRequestHeaders(event, headers)` (alias: `getHeaders`)
- `getRequestHeader(event, name)` (alias: `getHeader`)
- `setResponseHeaders(event, headers)` (alias: `setHeaders`)
- `setResponseHeader(event, name, value)` (alias: `setHeader`)
- `appendResponseHeaders(event, headers)` (alias: `appendHeaders`)
- `appendResponseHeader(event, name, value)` (alias: `appendHeader`)
- `writeEarlyHints(event, links, callback)`
- `sendStream(event, data)`
- `sendError(event, error, debug?)`
- `getMethod(event, default?)`
- `isMethod(event, expected, allowHead?)`
- `assertMethod(event, expected, allowHead?)`
- `createError({ statusCode, statusMessage, data? })`
- `sendProxy(event, { target, headers?, fetchOptions?, fetch?, sendStream? })`
- `proxyRequest(event, { target, headers?, fetchOptions?, fetch?, sendStream? })`
<<<<<<< HEAD
- `sendNoContent(event, code = 204)`
=======
- `setResponseStatus(event, status)`
- `getResponseStatus(event)`
- `getResponseStatusText(event)`
- `readMultipartFormData(event)`
>>>>>>> 4e52381e

👉 You can learn more about usage in [JSDocs Documentation](https://www.jsdocs.io/package/h3#package-functions).

## Community Packages

You can use more h3 event utilities made by the community.

Please check their READMEs for more details.

PRs are welcome to add your packages.

- [h3-cors](https://github.com/NozomuIkuta/h3-cors)
  - `defineCorsEventHandler(options)`
  - `isPreflight(event)`
- [h3-typebox](https://github.com/kevinmarrec/h3-typebox)
  - `validateBody(event, schema)`
  - `validateQuery(event, schema)`
- [h3-zod](https://github.com/wobsoriano/h3-zod)
  - `useValidatedBody(event, schema)`
  - `useValidatedQuery(event, schema)`

## License

MIT<|MERGE_RESOLUTION|>--- conflicted
+++ resolved
@@ -148,14 +148,11 @@
 - `createError({ statusCode, statusMessage, data? })`
 - `sendProxy(event, { target, headers?, fetchOptions?, fetch?, sendStream? })`
 - `proxyRequest(event, { target, headers?, fetchOptions?, fetch?, sendStream? })`
-<<<<<<< HEAD
 - `sendNoContent(event, code = 204)`
-=======
 - `setResponseStatus(event, status)`
 - `getResponseStatus(event)`
 - `getResponseStatusText(event)`
 - `readMultipartFormData(event)`
->>>>>>> 4e52381e
 
 👉 You can learn more about usage in [JSDocs Documentation](https://www.jsdocs.io/package/h3#package-functions).
 
