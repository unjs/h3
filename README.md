[![npm downloads](https://img.shields.io/npm/dm/h3.svg?style=flat-square)](https://npmjs.com/package/h3)
[![version](https://img.shields.io/npm/v/h3/latest.svg?style=flat-square)](https://npmjs.com/package/h3)
[![bundlephobia](https://img.shields.io/bundlephobia/min/h3/latest.svg?style=flat-square)](https://bundlephobia.com/result?p=h3)
[![build status](https://img.shields.io/github/workflow/status/unjs/h3/ci/main?style=flat-square)](https://github.com/unjs/h3/actions)
[![coverage](https://img.shields.io/codecov/c/gh/unjs/h3/main?style=flat-square)](https://codecov.io/gh/unjs/h3)
[![jsDocs.io](https://img.shields.io/badge/jsDocs.io-reference-blue?style=flat-square)](https://www.jsdocs.io/package/h3)

> H3 is a minimal h(ttp) framework built for high performance and portability

<!-- ![h3 - Tiny JavaScript Server](.github/banner.svg) -->

## Features

✔️ &nbsp;**Portable:** Works perfectly in Serverless, Workers, and Node.js

✔️ &nbsp;**Minimal:** Small and tree-shakable

✔️ &nbsp;**Modern:** Native promise support

✔️ &nbsp;**Extendable:** Ships with a set of composable utilities but can be extended

✔️ &nbsp;**Router:** Super fast route matching using [unjs/radix3](https://github.com/unjs/radix3)

✔️ &nbsp;**Compatible:** Compatibility layer with node/connect/express middleware

## Install

```bash
# Using npm
npm install h3

# Using yarn
yarn add h3

# Using pnpm
pnpm add h3
```

## Usage

```ts
import { createServer } from "node:http";
import { createApp, eventHandler, toNodeListener } from "h3";

const app = createApp();
app.use(
  "/",
  eventHandler(() => "Hello world!")
);

createServer(toNodeListener(app)).listen(process.env.PORT || 3000);
```

Example using <a href="https://github.com/unjs/listhen">listhen</a> for an elegant listener:

```ts
import { createApp, eventHandler, toNodeListener } from "h3";
import { listen } from "listhen";

const app = createApp();
app.use(
  "/",
  eventHandler(() => "Hello world!")
);

listen(toNodeListener(app));
```

## Router

The `app` instance created by `h3` uses a middleware stack (see [how it works](#how-it-works)) with the ability to match route prefix and apply matched middleware.

To opt-in using a more advanced and convenient routing system, we can create a router instance and register it to app instance.

```ts
import { createApp, eventHandler, createRouter } from "h3";

const app = createApp();

const router = createRouter()
  .get(
    "/",
    eventHandler(() => "Hello World!")
  )
  .get(
    "/hello/:name",
    eventHandler((event) => `Hello ${event.context.params.name}!`)
  );

app.use(router);
```

**Tip:** We can register the same route more than once with different methods.

Routes are internally stored in a [Radix Tree](https://en.wikipedia.org/wiki/Radix_tree) and matched using [unjs/radix3](https://github.com/unjs/radix3).

## More app usage examples

```js
// Handle can directly return object or Promise<object> for JSON response
app.use('/api', eventHandler((event) => ({ url: event.node.req.url }))

// We can have better matching other than quick prefix match
app.use('/odd', eventHandler(() => 'Is odd!'), { match: url => url.substr(1) % 2 })

// Handle can directly return string for HTML response
app.use(eventHandler(() => '<h1>Hello world!</h1>'))

// We can chain calls to .use()
app.use('/1', eventHandler(() => '<h1>Hello world!</h1>'))
   .use('/2', eventHandler(() => '<h1>Goodbye!</h1>'))

// Legacy middleware with 3rd argument are automatically promisified
app.use(fromNodeMiddleware((req, res, next) => { req.setHeader('x-foo', 'bar'); next() }))

// Lazy loaded routes using { lazy: true }
app.use('/big', () => import('./big-handler'), { lazy: true })
```

## Utilities

H3 has a concept of composable utilities that accept `event` (from `eventHandler((event) => {})`) as their first argument. This has several performance benefits over injecting them to `event` or `app` instances in global middleware commonly used in Node.js frameworks, such as Express. This concept means only required code is evaluated and bundled, and the rest of the utilities can be tree-shaken when not used.

### Built-in

- `readRawBody(event, encoding?)`
- `readBody(event)`
- `parseCookies(event)`
- `getCookie(event, name)`
- `setCookie(event, name, value, opts?)`
- `deleteCookie(event, name, opts?)`
- `getQuery(event)`
- `getRouterParams(event)`
- `send(event, data, type?)`
- `sendRedirect(event, location, code=302)`
- `getRequestHeaders(event, headers)` (alias: `getHeaders`)
- `getRequestHeader(event, name)` (alias: `getHeader`)
- `setResponseHeaders(event, headers)` (alias: `setHeaders`)
- `setResponseHeader(event, name, value)` (alias: `setHeader`)
- `appendResponseHeaders(event, headers)` (alias: `appendHeaders`)
- `appendResponseHeader(event, name, value)` (alias: `appendHeader`)
- `writeEarlyHints(event, links, callback)`
- `sendStream(event, data)`
- `sendError(event, error, debug?)`
- `getMethod(event, default?)`
- `isMethod(event, expected, allowHead?)`
- `assertMethod(event, expected, allowHead?)`
- `createError({ statusCode, statusMessage, data? })`
- `sendProxy(event, { target, headers?, fetchOptions?, fetch?, sendStream? })`
- `proxyRequest(event, { target, headers?, fetchOptions?, fetch?, sendStream? })`
- `fetchWithEvent(event, req, init, { fetch? }?)`
- `getProxyRequestHeaders(event)`
- `sendNoContent(event, code = 204)`
- `setResponseStatus(event, status)`
- `getResponseStatus(event)`
- `getResponseStatusText(event)`
- `readMultipartFormData(event)`
<<<<<<< HEAD
- `useSession(event, { password, name?, cookie?, seal?, crypto? })`
- `getSession(event, { password, name?, cookie?, seal?, crypto? })`
- `updateSession(event, { password, name?, cookie?, seal?, crypto? }), update)`
- `clearSession(event, { password, name?, cookie?, seal?, crypto? }))`
- `handleCors(options)` (see [h3-cors](https://github.com/NozomuIkuta/h3-cors) for more detail)
=======
- `useSession(event, config = { password, maxAge?, name?, cookie?, seal?, crypto? })`
- `getSession(event, config)`
- `updateSession(event, config, update)`
- `clearSession(event, config)`
- `sealSession(event, config)`
- `unsealSession(event, config, sealed)`
>>>>>>> 6345e1e1

👉 You can learn more about usage in [JSDocs Documentation](https://www.jsdocs.io/package/h3#package-functions).

## Community Packages

You can use more H3 event utilities made by the community.

Please check their READMEs for more details.

PRs are welcome to add your packages.

- [h3-typebox](https://github.com/kevinmarrec/h3-typebox)
  - `validateBody(event, schema)`
  - `validateQuery(event, schema)`
- [h3-zod](https://github.com/wobsoriano/h3-zod)
  - `useValidatedBody(event, schema)`
  - `useValidatedQuery(event, schema)`

## License

MIT<|MERGE_RESOLUTION|>--- conflicted
+++ resolved
@@ -155,20 +155,13 @@
 - `getResponseStatus(event)`
 - `getResponseStatusText(event)`
 - `readMultipartFormData(event)`
-<<<<<<< HEAD
-- `useSession(event, { password, name?, cookie?, seal?, crypto? })`
-- `getSession(event, { password, name?, cookie?, seal?, crypto? })`
-- `updateSession(event, { password, name?, cookie?, seal?, crypto? }), update)`
-- `clearSession(event, { password, name?, cookie?, seal?, crypto? }))`
-- `handleCors(options)` (see [h3-cors](https://github.com/NozomuIkuta/h3-cors) for more detail)
-=======
 - `useSession(event, config = { password, maxAge?, name?, cookie?, seal?, crypto? })`
 - `getSession(event, config)`
 - `updateSession(event, config, update)`
 - `clearSession(event, config)`
 - `sealSession(event, config)`
 - `unsealSession(event, config, sealed)`
->>>>>>> 6345e1e1
+- `handleCors(options)` (see [h3-cors](https://github.com/NozomuIkuta/h3-cors) for more detail)
 
 👉 You can learn more about usage in [JSDocs Documentation](https://www.jsdocs.io/package/h3#package-functions).
 
