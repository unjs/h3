--- conflicted
+++ resolved
@@ -23,12 +23,6 @@
       rou3:
         specifier: ^0.4.0
         version: 0.4.0
-<<<<<<< HEAD
-=======
-      ufo:
-        specifier: ^1.5.4
-        version: 1.5.4
->>>>>>> 93373fdd
       uncrypto:
         specifier: ^0.1.3
         version: 0.1.3
